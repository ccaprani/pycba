--- conflicted
+++ resolved
@@ -10,8 +10,5 @@
 pandoc
 markupsafe==2.0.1
 pygments >= 2.7
-<<<<<<< HEAD
 pandas
-=======
-ipython
->>>>>>> c55ff9fc
+ipython